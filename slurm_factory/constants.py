--- conflicted
+++ resolved
@@ -262,51 +262,6 @@
       - type: buildcache
         path: https://slurm-factory-spack-binary-cache.vantagecompute.ai/compilers/{compiler_version}/buildcache
 COMPILER_ENV_EOF
-<<<<<<< HEAD
-            echo '==> Concretizing GCC environment...'
-            spack -e . concretize -f
-            echo '==> Attempting to install GCC compiler from buildcache...'
-            if ! spack -e . install --cache-only --no-check-signature; then
-                echo 'WARNING: Failed to install from buildcache, building from source...'
-                echo '==> Installing GCC compiler from source (this may take a while)...'
-                spack -e . install --no-check-signature || {{
-                    echo 'ERROR: Failed to install gcc@{compiler_version} from source'
-                    echo 'This is a critical error - cannot proceed without compiler'
-                    exit 1
-                }}
-            else
-                echo '==> Successfully installed GCC compiler from buildcache'
-            fi
-            echo '==> Hiding system gcc binaries to prevent auto-detection...'
-            for f in gcc g++ c++ gfortran gcc-13 g++-13 gfortran-13 gcc-14 g++-14 gfortran-14; do
-                [ -f /usr/bin/$f ] && mv /usr/bin/$f /usr/bin/$f.hidden || true
-            done
-            echo '==> Verifying GCC installation in compiler view...'
-            ls -la /opt/spack-compiler-view/bin/gcc* || {{
-                echo 'ERROR: GCC binaries not found in view'
-                exit 1
-            }}
-            /opt/spack-compiler-view/bin/gcc --version || {{
-                echo 'ERROR: GCC not executable'
-                exit 1
-            }}
-            echo '==> Setting up compiler runtime library path...'
-            export LD_LIBRARY_PATH=/opt/spack-compiler-view/lib64:/opt/spack-compiler-view/lib:${{LD_LIBRARY_PATH:-}}
-            echo "LD_LIBRARY_PATH=$LD_LIBRARY_PATH"
-            echo '==> Registering newly installed GCC compiler with Spack...'
-            spack compiler find --scope site /opt/spack-compiler-view || {{
-                echo 'ERROR: Failed to auto-detect gcc@{compiler_version} with compiler find'
-                echo 'This may indicate an issue with the compiler installation or view'
-                exit 1
-            }}
-            echo '==> Removing any auto-detected system compilers...'
-            for compiler in $(spack compiler list | grep -v gcc@{compiler_version} | \\
-                    grep gcc@ | awk '{{print $1}}'); do
-                echo "Removing $compiler"
-                spack compiler rm --scope site $compiler 2>/dev/null || true
-            done
-        fi
-=======
         echo '==> Concretizing GCC environment...'
         spack -e . concretize -f
         echo '==> Installing GCC compiler from buildcache in dedicated environment...'
@@ -347,7 +302,6 @@
             echo "Removing $compiler"
             spack compiler rm --scope site $compiler 2>/dev/null || true
         done
->>>>>>> 926d738b
         echo '==> Verifying gcc@{compiler_version} is available...'
         if ! spack compiler list | grep -q "gcc@{compiler_version}"; then
             echo 'ERROR: gcc@{compiler_version} compiler not found after installation'
