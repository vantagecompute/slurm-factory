# Copyright 2025 Vantage Compute Corporation
#
# Licensed under the Apache License, Version 2.0 (the "License");
# you may not use this file except in compliance with the License.
# You may obtain a copy of the License at
#
#     http://www.apache.org/licenses/LICENSE-2.0
#
# Unless required by applicable law or agreed to in writing, software
# distributed under the License is distributed on an "AS IS" BASIS,
# WITHOUT WARRANTIES OR CONDITIONS OF ANY KIND, either express or implied.
# See the License for the specific language governing permissions and
# limitations under the License.

"""Constants of slurm-factory."""

import textwrap
from enum import Enum
from pathlib import Path

# Mapping of user-facing version strings to Spack package versions
SLURM_VERSIONS = {
    "25.05": "25-05-4-1",
    "24.11": "24-11-6-1",
    "23.11": "23-11-11-1",
    "23.02": "23-02-7-1",
}

# Supported compiler versions for building
# Key: user-facing version, Value: (gcc_version, glibc_version, description)
# Latest stable minor versions for each major GCC version from Spack
COMPILER_TOOLCHAINS = {
    "15.2.0": ("15.2.0", "2.40", "GCC 15.2 (latest) - glibc 2.40"),
    "14.2.0": ("14.2.0", "2.39", "GCC 14.2 (latest stable) - glibc 2.39"),
    "13.4.0": ("13.4.0", "2.39", "GCC 13.4 / Ubuntu 24.04 (default) - glibc 2.39"),
    "12.5.0": ("12.5.0", "2.35", "GCC 12.5 (latest stable) - glibc 2.35"),
    "11.5.0": ("11.5.0", "2.35", "GCC 11.5 / Ubuntu 22.04 - glibc 2.35"),
    "10.5.0": ("10.5.0", "2.31", "GCC 10.5 / RHEL 8 / Ubuntu 20.04 - glibc 2.31"),
    "9.5.0": ("9.5.0", "2.28", "GCC 9.5 (latest stable) - glibc 2.28"),
    "8.5.0": ("8.5.0", "2.28", "GCC 8.5 / RHEL 8 minimum - glibc 2.28"),
    "7.5.0": ("7.5.0", "2.17", "GCC 7.5 / RHEL 7 compatible - glibc 2.17"),
}


class SlurmVersion(str, Enum):
    """Available Slurm versions for building."""

    v25_05 = "25.05"
    v24_11 = "24.11"
    v23_11 = "23.11"
    v23_02 = "23.02"


class BuildType(str, Enum):
    """Build type options for Slurm."""

    cpu = "cpu"
    gpu = "gpu"


# Docker configuration
INSTANCE_NAME_PREFIX = "slurm-factory"

# Timeouts (in seconds)
BUILD_TIMEOUT = 3600  # 1 hour for full build
DOCKER_BUILD_TIMEOUT = 600  # 10 minutes for image build

# Spack repository paths
SPACK_SETUP_SCRIPT = "/opt/spack/share/spack/setup-env.sh"

# Container paths
CONTAINER_CACHE_DIR = "/opt/slurm-factory-cache"
CONTAINER_SPACK_TEMPLATES_DIR = "/opt/spack/share/spack/templates"
CONTAINER_SPACK_PROJECT_DIR = "/root/spack-project"
CONTAINER_SLURM_DIR = "/opt/slurm"
CONTAINER_BUILD_OUTPUT_DIR = f"{CONTAINER_SLURM_DIR}/build_output"
CONTAINER_ROOT_DIR = "/root"
# NOTE: We do NOT create/use SPACK_CACHE_DIR to avoid cross-build contamination
# Each container build should start fresh without cached compiler metadata

# Patch files
SLURM_PATCH_FILES = ["slurm_prefix.patch", "package.py"]

# Shell script templates
BASH_HEADER = ["bash", "-c"]


def get_compiler_tarball_name(compiler_version: str) -> str:
    """
    Generate the standard compiler tarball name for a given version.

    Args:
        compiler_version: GCC compiler version (e.g., "13.4.0")

    Returns:
        Tarball filename (e.g., "gcc-13.4.0-compiler.tar.gz")

    """
    return f"gcc-{compiler_version}-compiler.tar.gz"


def get_compiler_tarball_path(cache_dir: str, compiler_version: str) -> str:
    """
    Generate the full path to a compiler tarball in the cache directory.

    Args:
        cache_dir: Base cache directory path
        compiler_version: GCC compiler version (e.g., "13.4.0")

    Returns:
        Full path to compiler tarball (e.g., "/path/to/cache/compilers/13.4.0/gcc-13.4.0-compiler.tar.gz")

    """
    from pathlib import Path

    return str(Path(cache_dir) / "compilers" / compiler_version / get_compiler_tarball_name(compiler_version))


def get_module_template_content() -> str:
    """Return the embedded Lmod module template content."""
    template_path = Path(__file__).parent.parent / "data" / "templates" / "relocatable_modulefile.lua"
    return template_path.read_text()


def get_modulerc_creation_script(module_dir: str, modulerc_path: str) -> str:
    """
    Generate bash script to create the .modulerc.lua file.

    Args:
        module_dir: Directory containing the .lua module files
        modulerc_path: Full path where .modulerc.lua should be created

    Returns:
        Single-line bash script as a string

    """
    # Use printf with %s for proper escaping, avoiding single quotes in echo
    # This avoids issues when embedded in complex shell scripts
    return (
        f"MODULE_LUA_FILE=$(ls {module_dir}/*.lua | head -1) && "
        f'[ -n "$MODULE_LUA_FILE" ] && '
        f'MODULE_VERSION=$(basename "$MODULE_LUA_FILE" .lua) && '
        f'printf "module_version(\\"%s\\",\\"default\\")\\n" "$MODULE_VERSION" > {modulerc_path}'
    )


def get_install_system_deps_script() -> str:
    """Generate script to install system dependencies for Spack."""
    return textwrap.dedent("""\
        apt-get update && apt-get upgrade -y && \\
        apt-get install -y \\
        git \\
        python3 \\
        python3-pip \\
        unzip \\
        bison \\
        flex \\
        cmake \\
        make \\
        m4 \\
        pkg-config \\
        ccache \\
        findutils \\
        diffutils \\
        tar \\
        gawk \\
        gettext \\
        libmd-dev \\
        libbsd-dev \\
        libsigsegv-dev \\
        file \\
        lmod \\
        ca-certificates \\
        wget && \\
        python3 -m pip install --break-system-packages boto3 pyyaml && \\
        apt-get clean && rm -rf /var/lib/apt/lists/*
    """).strip()


def get_install_spack_script() -> str:
    """Generate script to install Spack."""
    return textwrap.dedent(
        """\
        git clone --depth 1 --branch v1.0.0 https://github.com/spack/spack.git /opt/spack && \\
        chown -R root:root /opt/spack && chmod -R a+rX /opt/spack
    """
    ).strip()


def get_spack_profile_script() -> str:
    """Generate script to set up Spack profile."""
    return textwrap.dedent("""\
        echo 'source /opt/spack/share/spack/setup-env.sh' >> /etc/profile.d/spack.sh && \\
        chmod 644 /etc/profile.d/spack.sh
    """).strip()


def get_create_directories_script() -> str:
    """Generate script to create required directories."""
    return textwrap.dedent(f"""\
        mkdir -p {CONTAINER_SPACK_PROJECT_DIR} \\
                 {CONTAINER_SPACK_TEMPLATES_DIR} \\
                 {CONTAINER_SLURM_DIR}
    """).strip()


def get_spack_build_script(compiler_version: str) -> str:
    """
    Generate script to build Slurm with Spack using a bootstrap compiler.

    This implements a two-stage build process:

    Stage 1: Compiler Bootstrap (lines 1-25)
    - Create temporary environment at /tmp/compiler-install
    - Install GCC from buildcache with view at /opt/spack-compiler-view
    - Register compiler globally with `spack compiler find --scope site`
    - This makes the compiler available to ALL Spack environments

    Stage 2: Slurm Build (lines 26-end)
    - Switch to Slurm project environment at {CONTAINER_SPACK_PROJECT_DIR}
    - Activate the Slurm environment (which has spack.yaml with Slurm specs)
    - Concretize and install Slurm using the registered compiler

    Key insight from Spack docs: Compilers registered at 'site' scope are global.
    See: https://spack.readthedocs.io/en/latest/configuring_compilers.html

    Args:
        compiler_version: GCC version to install and use (e.g., "13.4.0")

    Returns:
        Complete bash script for compiler bootstrap and Slurm build

    """
    buildcache_url = (
        f"https://slurm-factory-spack-binary-cache.vantagecompute.ai/compilers/{compiler_version}/buildcache"
    )
    return textwrap.dedent(f"""\
        source {SPACK_SETUP_SCRIPT}
        echo '==> Installing GCC compiler {compiler_version}...'
        echo '==> Configuring buildcache mirror globally for compiler installation...'
        spack mirror add --scope site slurm-factory-buildcache {buildcache_url} || true
        echo '==> Installing buildcache keys...'
        spack buildcache keys --install --trust
        echo '==> Creating temporary environment to install GCC compiler...'
        mkdir -p /tmp/compiler-install
        cd /tmp/compiler-install
        cat > spack.yaml << 'COMPILER_ENV_EOF'
spack:
  specs:
  - gcc@{compiler_version} languages=c,c++,fortran
  view: /opt/spack-compiler-view
  concretizer:
    unify: false
    reuse:
      roots: true
      from:
      - type: buildcache
        path: https://slurm-factory-spack-binary-cache.vantagecompute.ai/compilers/{compiler_version}/buildcache
COMPILER_ENV_EOF
        echo '==> Concretizing GCC environment...'
        spack -e . concretize -f
        echo '==> Installing GCC compiler from buildcache in dedicated environment...'
        spack -e . install --cache-only --no-check-signature
        echo '==> Hiding system gcc binaries to prevent auto-detection...'
        for f in gcc g++ c++ gfortran gcc-13 g++-13 gfortran-13 gcc-14 g++-14 gfortran-14; do
            [ -f /usr/bin/$f ] && mv /usr/bin/$f /usr/bin/$f.hidden || true
        done
        echo '==> Verifying GCC installation in compiler view...'
        ls -la /opt/spack-compiler-view/bin/gcc* || echo 'WARNING: GCC binaries not found'
        /opt/spack-compiler-view/bin/gcc --version || echo 'ERROR: GCC not executable'
        echo '==> Setting up compiler runtime library path...'
        export LD_LIBRARY_PATH=/opt/spack-compiler-view/lib64:/opt/spack-compiler-view/lib:${{LD_LIBRARY_PATH:-}}
        echo "LD_LIBRARY_PATH=$LD_LIBRARY_PATH"
        echo '==> Clearing any cached Spack configuration...'
        rm -rf /root/.spack /root/.cache/spack
        SPACK_ROOT=$(spack location -r)
        rm -f "$SPACK_ROOT/etc/spack/packages.yaml" "$SPACK_ROOT/etc/spack/compilers.yaml"
        echo '==> Detecting newly installed GCC compiler...'
<<<<<<< HEAD
        spack compiler find --scope site /opt/spack-compiler-view/bin
=======
        spack compiler find --scope site /opt/spack-compiler-view
        echo '==> LD_LIBRARY_PATH is already configured globally for this session'
        echo "Current LD_LIBRARY_PATH: $LD_LIBRARY_PATH"
>>>>>>> b464498b
        echo '==> Removing any auto-detected system compilers...'
        for compiler in $(spack compiler list | grep -v gcc@{compiler_version} | \\
                grep gcc@ | awk '{{print $1}}'); do
            echo "Removing $compiler"
            spack compiler rm --scope site $compiler 2>/dev/null || true
        done
        echo '==> Verifying gcc@{compiler_version} is available...'
        if ! spack compiler list | grep -q "gcc@{compiler_version}"; then
            echo 'ERROR: gcc@{compiler_version} compiler not found after installation'
            echo 'Available compilers:'
            spack compiler list
            exit 1
        fi
        echo '==> Configured compilers:'
        spack compiler list
        echo '==> Compiler info for gcc@{compiler_version}:'
<<<<<<< HEAD
        spack compiler info gcc@{compiler_version}
        echo '==> Fixing compiler configuration to prevent None values in compiler paths...'
        # Fix any None values in compiler configuration that cause deprecation warnings
        # In Spack v1.0.0, compilers registered with --scope site are stored in packages.yaml
        SPACK_ROOT=$(spack location -r)
        COMPILERS_FILE="$SPACK_ROOT/etc/spack/packages.yaml"
        echo "Editing: $COMPILERS_FILE"
        # Backup original
        cp "$COMPILERS_FILE" "${{COMPILERS_FILE}}.bak"
        # Use Python to fix None values in compiler paths
        cat > /tmp/fix_compiler_config.py << 'PYEOF'
import yaml
import sys
import os

compiler_version = '{compiler_version}'
compiler_file = os.environ.get('COMPILERS_FILE')

if not compiler_file:
    print("ERROR: COMPILERS_FILE environment variable not set", file=sys.stderr)
    sys.exit(1)

if not os.path.exists(compiler_file):
    print(f"WARNING: Compiler file does not exist: {{compiler_file}}", file=sys.stderr)
    sys.exit(0)

def fix_compiler_paths(paths_dict, base_path='/opt/spack-compiler-view/bin'):
    '''Fix None or 'None' string values in compiler paths.'''
    changed = False
    if paths_dict.get('cc') is None or paths_dict.get('cc') == 'None':
        paths_dict['cc'] = base_path + '/gcc'
        changed = True
    if paths_dict.get('cxx') is None or paths_dict.get('cxx') == 'None':
        paths_dict['cxx'] = base_path + '/g++'
        changed = True
    if paths_dict.get('f77') is None or paths_dict.get('f77') == 'None':
        paths_dict['f77'] = base_path + '/gfortran'
        changed = True
    if paths_dict.get('fc') is None or paths_dict.get('fc') == 'None':
        paths_dict['fc'] = base_path + '/gfortran'
        changed = True
    return changed

try:
    with open(compiler_file, 'r') as f:
        config = yaml.safe_load(f)
    
    if config is None:
        print(f"WARNING: Empty config file: {{compiler_file}}", file=sys.stderr)
        sys.exit(0)
    
    fixed = False
    
    # Handle packages.yaml format (extra_attributes with compilers)
    # This is where Spack v1.0.0 stores compilers registered with --scope site
    if 'packages' in config and 'gcc' in config['packages']:
        gcc_config = config['packages']['gcc']
        if 'externals' in gcc_config:
            for external in gcc_config['externals']:
                if 'extra_attributes' in external:
                    compilers = external['extra_attributes'].get('compilers', [])
                    for compiler in compilers:
                        if 'compiler' in compiler:
                            comp = compiler['compiler']
                            spec = comp.get('spec', '')
                            if f'gcc@{{compiler_version}}' in spec:
                                # Fix both None values and 'None' strings in compiler paths
                                if 'paths' in comp:
                                    if fix_compiler_paths(comp['paths']):
                                        print(f"Fixed compiler paths: {{comp['paths']}}", file=sys.stderr)
                                        fixed = True
    
    if fixed:
        # Write back the fixed configuration
        with open(compiler_file, 'w') as f:
            yaml.dump(config, f, default_flow_style=False, sort_keys=False)
        print("✓ Compiler configuration fixed for None values", file=sys.stderr)
    else:
        print("No None values found in compiler paths (or compiler not found in config)", file=sys.stderr)
        
except Exception as e:
    print(f"Warning: Error processing {{compiler_file}}: {{e}}", file=sys.stderr)
    import traceback
    traceback.print_exc(file=sys.stderr)
    print("Continuing anyway...", file=sys.stderr)
PYEOF
        export COMPILERS_FILE
        python3 /tmp/fix_compiler_config.py
        echo '==> Adding library paths and RPATHs to compiler configuration...'
        # Add environment, extra_rpaths, and flags sections inside extra_attributes
        # This uses sed to insert YAML configuration directly
        cat > /tmp/compiler_additions.yaml << 'ADDEOF'
        environment:
          prepend_path:
            LD_LIBRARY_PATH: /opt/spack-compiler-view/lib64:/opt/spack-compiler-view/lib
        extra_rpaths:
        - /opt/spack-compiler-view/lib64
        - /opt/spack-compiler-view/lib
        flags:
          cflags: -L/opt/spack-compiler-view/lib64 -L/opt/spack-compiler-view/lib
          cxxflags: -L/opt/spack-compiler-view/lib64 -L/opt/spack-compiler-view/lib
          fflags: -L/opt/spack-compiler-view/lib64 -L/opt/spack-compiler-view/lib
          ldflags: -L/opt/spack-compiler-view/lib64 -L/opt/spack-compiler-view/lib -Wl,-rpath,/opt/spack-compiler-view/lib64 -Wl,-rpath,/opt/spack-compiler-view/lib
ADDEOF
        # Insert before 'compilers:' line (which is inside extra_attributes) so the new sections are part of extra_attributes
        sed -i "/fortran: \\/opt\\/spack-compiler-view\\/bin\\/gfortran/r /tmp/compiler_additions.yaml" "$COMPILERS_FILE"
        echo "✓ Compiler configuration file updated"
        echo "==> Verifying configuration file was modified..."
        grep -A 20 "gcc@{compiler_version}" "$COMPILERS_FILE" || echo "Could not find gcc@{compiler_version} in $COMPILERS_FILE"
        echo '==> Verifying updated compiler configuration was applied...'
        spack compiler info gcc@{compiler_version} | grep -A 10 'environment:' || echo 'WARNING: No environment section found'
        spack compiler info gcc@{compiler_version} | grep -A 5 'extra_rpaths:' || echo 'WARNING: No extra_rpaths section found'
        spack compiler info gcc@{compiler_version} | grep -A 5 'flags:' || echo 'WARNING: No flags section found'
=======
        spack compiler info gcc@{compiler_version} || {{
            echo 'ERROR: gcc@{compiler_version} not available in compiler info after registration'
            echo 'Available compilers:'
            spack compiler list
            exit 1
        }}
>>>>>>> b464498b
        echo '==> Testing compiler with simple program...'
        cat > /tmp/test.c << 'CEOF'
#include <stdio.h>
int main() {{ printf("Compiler test OK\\n"); return 0; }}
CEOF
        /opt/spack-compiler-view/bin/gcc /tmp/test.c -o /tmp/test && /tmp/test || {{
            echo 'ERROR: Compiler test failed'
            /opt/spack-compiler-view/bin/gcc -v /tmp/test.c -o /tmp/test 2>&1 || true
            ldd /tmp/test 2>&1 || true
            exit 1
        }}
        echo '==> Switching to Slurm project environment...'
        cd {CONTAINER_SPACK_PROJECT_DIR}
        spack env activate .
        echo '==> Verifying compiler is still available in environment...'
        spack compiler list || {{
            echo 'ERROR: No compilers found in environment'
            exit 1
        }}
        spack compiler info gcc@{compiler_version} || {{
            echo 'ERROR: gcc@{compiler_version} not found in environment scope'
            echo 'Available compilers:'
            spack compiler list
            exit 1
        }}
        rm -f spack.lock
        echo '==> Concretizing Slurm packages with gcc@{compiler_version}...'
        spack concretize -j $(nproc) -f --fresh
        echo '==> Installing Slurm and dependencies...'
        spack install -j$(nproc) -f || {{
            echo 'ERROR: spack install failed'
            echo 'Checking view status:'
            ls -la {CONTAINER_SLURM_DIR}/view 2>&1 || echo 'View directory does not exist'
            echo 'Installed specs:'
            spack find -v 2>&1 || true
            exit 1
        }}
        echo 'Verifying view was created...'
        ls -la {CONTAINER_SLURM_DIR}/view || {{
            echo 'ERROR: View was not created at {CONTAINER_SLURM_DIR}/view'
            echo 'Environment status:'
            spack env status
            echo 'spack.yaml content:'
            cat spack.yaml
            exit 1
        }}
        spack module lmod refresh --delete-tree -y
        spack module lmod refresh -y
        mkdir -p {CONTAINER_SLURM_DIR}/modules
        SPACK_ROOT_PATH=$(spack location -r)
        for f in $(find $SPACK_ROOT_PATH/share/spack/lmod -type f -name '*.lua'); do
            case $f in *slurm*) cp "$f" {CONTAINER_SLURM_DIR}/modules/;; esac
        done
    """).strip()


def get_package_tarball_script(
    modulerc_script: str,
    version: str,
    compiler_version: str = "13.4.0",
    gpu_support: bool = False,
) -> str:
    """
    Generate script to package everything into a tarball.

    Args:
        modulerc_script: The script to create .modulerc.lua file
        version: Slurm version (e.g., "25.05") for the tarball filename
        compiler_version: GCC compiler version used for the build (e.g., "7.5.0")
        gpu_support: Whether GPU support is enabled (affects CUDA/ROCm handling)

    """
    tarball_base = f"slurm-{version}-gcc{compiler_version}-software"

    # When GPU support is enabled, we need to copy specific GPU .so files from install tree
    # since CUDA and ROCm packages are excluded from the view
    gpu_handling_script = ""
    if gpu_support:
        gpu_handling_script = textwrap.dedent(f"""\
            echo "DEBUG: Copying GPU libraries from Spack install tree..." && \\
            mkdir -p {CONTAINER_SLURM_DIR}/view/lib/gpu && \\
            for lib in libnvidia-ml.so librocm_smi64.so librocm-core.so; do \\
                find /opt/slurm/software -name "$lib*" \\
                    \\( -type f -o -type l \\) 2>/dev/null | while read -r libfile; do \\
                    echo "DEBUG: Copying GPU library: $libfile" && \\
                    cp -P "$libfile" {CONTAINER_SLURM_DIR}/view/lib/gpu/ || true; \\
                done; \\
            done && \\
        """).strip()

    return textwrap.dedent(f"""\
        set -e && \\
        [ -d "{CONTAINER_SLURM_DIR}/view" ] || {{ \\
            echo "ERROR: Spack view was not created at {CONTAINER_SLURM_DIR}/view"; \\
            exit 1; \\
        }} && \\
        MISSING_LIBS="" && \\
        for lib in libmunge.so libjwt.so libjansson.so; do \\
            if ! find {CONTAINER_SLURM_DIR}/view/lib* -name "$lib*" 2>/dev/null | grep -q .; then \\
                echo "WARNING: $lib not found in view" && \\
                MISSING_LIBS="$MISSING_LIBS $lib"; \\
            fi; \\
        done && \\
        if [ -n "$MISSING_LIBS" ]; then \\
            echo "WARNING: Some expected libraries/binaries are missing: $MISSING_LIBS" && \\
            echo "Continuing anyway - they may not be required for this configuration"; \\
        else \\
            echo "DEBUG: All critical libraries verified in view"; \\
        fi && \\
        echo "DEBUG: Packaging view directly (projections create FHS layout)..." && \\
        cd {CONTAINER_SLURM_DIR}/view && \\
        {gpu_handling_script}
        find . -name "include" -type d -exec rm -rf {{}} + 2>/dev/null || true && \\
        find . -path "*/lib/pkgconfig" -type d -exec rm -rf {{}} + 2>/dev/null || true && \\
        find . -path "*/share/doc" -type d -exec rm -rf {{}} + 2>/dev/null || true && \\
        find . -path "*/share/man" -type d -exec rm -rf {{}} + 2>/dev/null || true && \\
        find . -path "*/share/info" -type d -exec rm -rf {{}} + 2>/dev/null || true && \\
        find . -name "__pycache__" -type d -exec rm -rf {{}} + 2>/dev/null || true && \\
        find . -name "*.pyc" -delete 2>/dev/null || true && \\
        find . -name "*.a" -delete 2>/dev/null || true && \\
        mkdir -p assets && \\
        cp -r {CONTAINER_SLURM_DIR}/slurm_assets assets/ && \\
        mkdir -p assets/modules/slurm && \\
        cp {CONTAINER_SLURM_DIR}/modules/*.lua assets/modules/slurm/ && \\
        {modulerc_script} && \\
        cd {CONTAINER_SLURM_DIR} && \\
        mkdir -p {CONTAINER_SLURM_DIR}/redistributable && \\
        tar -chzf {CONTAINER_SLURM_DIR}/redistributable/{tarball_base}.tar.gz view && \\
        mkdir -p {CONTAINER_BUILD_OUTPUT_DIR} && \\
        cp {CONTAINER_SLURM_DIR}/redistributable/{tarball_base}.tar.gz {CONTAINER_BUILD_OUTPUT_DIR}/
    """).strip()


def get_compiler_dockerfile(
    compiler_version: str = "13.4.0",
    cache_dir: str = "",
) -> str:
    """
    Generate a Dockerfile for building only the compiler toolchain.

    This creates a standalone build for the compiler that can be published
    to the buildcache and reused across multiple Slurm builds.

    Args:
        compiler_version: GCC compiler version to build
        cache_dir: Host cache directory for mounting buildcache and source cache

    Returns:
        A complete Dockerfile as a string for building the compiler

    """
    # Generate all script components
    install_deps_script = get_install_system_deps_script()
    install_spack_script = get_install_spack_script()
    spack_profile_script = get_spack_profile_script()

    # Generate bootstrap spack.yaml for building the compiler
    from .spack_yaml import generate_compiler_bootstrap_yaml

    bootstrap_yaml = generate_compiler_bootstrap_yaml(
        compiler_version=compiler_version,
        buildcache_root=f"{CONTAINER_CACHE_DIR}/buildcache",
        sourcecache_root=f"{CONTAINER_CACHE_DIR}/source",
    )

    gcc_ver = compiler_version

    return textwrap.dedent(
        f"""\
# syntax=docker/dockerfile:1
# Compiler Toolchain Build Container
# Generated by slurm-factory - DO NOT EDIT MANUALLY
#
# This Dockerfile uses BuildKit for enhanced caching.
# Cache directories are configured in spack.yaml to use:
# - {CONTAINER_CACHE_DIR}/buildcache for binary packages
# - {CONTAINER_CACHE_DIR}/source for source archives

# ========================================================================
# Stage 0: Compiler Bootstrap - Build custom GCC toolchain
# ========================================================================
FROM ubuntu:24.04 AS compiler-bootstrap

ENV DEBIAN_FRONTEND=noninteractive
ENV TZ=UTC

# Install minimal system dependencies for Spack
RUN {install_deps_script}

# Install Spack v1.0.0
RUN {install_spack_script}

ENV SPACK_ROOT=/opt/spack
ENV PATH=$SPACK_ROOT/bin:$PATH
RUN {spack_profile_script}

# Create directories for cache (will be populated by Spack during build)
RUN mkdir -p {CONTAINER_CACHE_DIR}/buildcache {CONTAINER_CACHE_DIR}/source

# Create compiler bootstrap project directory
RUN mkdir -p /root/compiler-bootstrap

# Copy compiler bootstrap spack.yaml
RUN cat > /root/compiler-bootstrap/spack.yaml << 'BOOTSTRAP_YAML_EOF'
{bootstrap_yaml}
BOOTSTRAP_YAML_EOF

WORKDIR /root/compiler-bootstrap

# Build the compiler toolchain
# CRITICAL: Hide system gcc binaries ONLY during Spack environment activation
# This prevents Spack v1.0.0 from auto-detecting and adding gcc as external
# But we restore them before concretization so gcc can be used to BUILD gcc@11.4.0
RUN bash -c 'for f in gcc g++ c++ gfortran gcc-13 g++-13 gfortran-13; do \\
        [ -f /usr/bin/$f ] && mv /usr/bin/$f /usr/bin/$f.hidden || true; \\
    done && \\
    source /opt/spack/share/spack/setup-env.sh && \\
    eval $(spack env activate --sh .) && \\
    for f in gcc g++ c++ gfortran gcc-13 g++-13 gfortran-13; do \\
        [ -f /usr/bin/$f.hidden ] && mv /usr/bin/$f.hidden /usr/bin/$f || true; \\
    done && \\
    spack -e . concretize -j $(nproc) -f && \\
    spack -e . install -j $(nproc) --verbose'

# Register the newly built compiler with Spack at site scope
# The view at /opt/spack-compiler is automatically created by the environment configuration
# Use --scope site to make compiler available globally (not just in the environment)
# Use explicit path to ensure compiler is found correctly
RUN bash -c 'source /opt/spack/share/spack/setup-env.sh && \\
    spack compiler find --scope site /opt/spack-compiler'

# NOTE: We do NOT build gcc-runtime or compiler-wrapper here!
# They MUST be built during the Slurm build phase with the target compiler,
# otherwise they will be built with the system compiler and have wrong linkage.
# Spack will automatically build them as dependencies when needed.

# Verify compiler installation
RUN /opt/spack-compiler/bin/gcc --version && \\
    /opt/spack-compiler/bin/g++ --version && \\
    /opt/spack-compiler/bin/gfortran --version

# ========================================================================
# Stage 1: Compiler Packager - Create tarball and buildcache output
# ========================================================================
FROM compiler-bootstrap AS compiler-packager

SHELL ["/bin/bash", "-c"]

# Package the compiler into a tarball
# Use -h flag to dereference symlinks and include actual files from Spack store
RUN mkdir -p /opt/compiler-output && \\
    cd /opt && \\
    tar -chzf /opt/compiler-output/{get_compiler_tarball_name(gcc_ver)} spack-compiler

# Export buildcache binaries (Spack build cache from {CONTAINER_CACHE_DIR}/buildcache)
# This will be copied from the image after build completes

CMD ["/bin/bash"]
"""
    )


def get_dockerfile(
    spack_yaml_content: str,
    version: str = "25.05",
    compiler_version: str = "13.4.0",
    gpu_support: bool = False,
    cache_dir: str = "",
    use_local_buildcache: bool = False,
) -> str:
    """
    Generate a multi-stage Dockerfile for building Slurm packages.

    Stage 0 (init): Ubuntu + system deps + Spack (heavily cached)
    Stage 1 (builder): Runs spack install, creates view, generates modules (cached on spack.yaml)
    Stage 2 (packager): Copies slurm_assets and creates tarball (invalidates on asset changes)

    The compiler is downloaded from the remote Spack buildcache mirror automatically.
    No separate compiler bootstrap stage is needed.

    Args:
        spack_yaml_content: The complete spack.yaml content as a string
        version: Slurm version (e.g., "25.05") for the tarball filename
        compiler_version: GCC compiler version to use (downloaded from buildcache)
        gpu_support: Whether GPU support is enabled
        cache_dir: Host cache directory (not used for compiler anymore)
        use_local_buildcache: Whether to use locally cached compiler tarball (legacy support)

    Returns:
        A complete multi-stage Dockerfile as a string

    """
    # Generate all script components
    install_deps_script = get_install_system_deps_script()
    install_spack_script = get_install_spack_script()
    spack_profile_script = get_spack_profile_script()
    create_dirs_script = get_create_directories_script()
    module_template_content = get_module_template_content()
    spack_build_script = get_spack_build_script(compiler_version)

    # Generate the modulerc creation script
    modulerc_script = get_modulerc_creation_script(
        module_dir=f"{CONTAINER_SLURM_DIR}/view/assets/modules/slurm",
        modulerc_path=f"{CONTAINER_SLURM_DIR}/view/assets/modules/slurm/.modulerc.lua",
    )

    # Generate the packaging script
    package_script = get_package_tarball_script(modulerc_script, version, compiler_version, gpu_support)

    # No compiler bootstrap stage needed - Spack will download from remote buildcache
    # Only generate local compiler tarball copy stage if explicitly requested
    compiler_bootstrap_stage = ""
    base_stage = "ubuntu:24.04"

    if use_local_buildcache and cache_dir:
        # Legacy support: use local compiler tarball if explicitly requested and available
        from pathlib import Path

        buildcache_tarball = Path(get_compiler_tarball_path(cache_dir, compiler_version))

        if buildcache_tarball.exists():
            # Use pre-built compiler from local buildcache
            # NOTE: The following is a Python f-string template that generates Dockerfile syntax
            compiler_bootstrap_stage = textwrap.dedent(
                f"""\
# ========================================================================
# Stage 0: Compiler Bootstrap - Use pre-built compiler from local buildcache
# ========================================================================
FROM ubuntu:24.04 AS compiler-bootstrap

ENV DEBIAN_FRONTEND=noninteractive
ENV TZ=UTC

# Install minimal system dependencies for Spack
RUN {install_deps_script}

# Install Spack v1.0.0
RUN {install_spack_script}

ENV SPACK_ROOT=/opt/spack
ENV PATH=$SPACK_ROOT/bin:$PATH
RUN {spack_profile_script}

# Create directory for compiler
RUN mkdir -p /opt

# Copy pre-built compiler from local buildcache
COPY compilers/{compiler_version}/{get_compiler_tarball_name(compiler_version)} /tmp/
RUN cd /opt && tar -xzf /tmp/{get_compiler_tarball_name(compiler_version)} && \\
    rm /tmp/{get_compiler_tarball_name(compiler_version)}

# Verify compiler installation
RUN /opt/spack-compiler/bin/gcc --version && \\
    /opt/spack-compiler/bin/g++ --version && \\
    /opt/spack-compiler/bin/gfortran --version

# Register the compiler with Spack
RUN bash -c 'source /opt/spack/share/spack/setup-env.sh && \\
    spack compiler add /opt/spack-compiler/bin'

"""
            )
            base_stage = "compiler-bootstrap"
        else:
            # Local buildcache requested but tarball not found
            import logging

            logger = logging.getLogger(__name__)
            logger.warning(
                f"Local buildcache requested but compiler tarball not found at "
                f"{buildcache_tarball}, will use remote Spack buildcache"
            )

    return textwrap.dedent(
        f"""\
# syntax=docker/dockerfile:1
# Slurm Factory Build Container - Multi-Stage Build
# Generated by slurm-factory - DO NOT EDIT MANUALLY
#
# This Dockerfile uses BuildKit for enhanced caching.
# Cache directories are configured in spack.yaml to use:
# - {CONTAINER_CACHE_DIR}/buildcache for binary packages
# - {CONTAINER_CACHE_DIR}/source for source archives

{compiler_bootstrap_stage}# ========================================================================
# Stage {"0" if not compiler_bootstrap_stage else "1"}: Init - Base system with Spack (heavily cached)
# ========================================================================
FROM {base_stage} AS init

ENV DEBIAN_FRONTEND=noninteractive
ENV TZ=UTC

# Install system dependencies and Spack only if not using local buildcache
# (local buildcache stage already has these installed)
{
            "# System deps and Spack already installed in compiler-bootstrap stage"
            if compiler_bootstrap_stage
            else f'''# Install minimal system dependencies for Spack
RUN {install_deps_script}

# Install Spack v1.0.0
RUN {install_spack_script}

ENV SPACK_ROOT=/opt/spack
ENV PATH=$SPACK_ROOT/bin:$PATH
RUN {spack_profile_script}'''
        }

# Create required directories including cache directories
RUN {create_dirs_script} && \\
    mkdir -p {CONTAINER_CACHE_DIR}/buildcache {CONTAINER_CACHE_DIR}/source

# ========================================================================
# Stage {"1" if not compiler_bootstrap_stage else "2"}: Builder - Compile Slurm (cached on spack.yaml changes)
# ========================================================================
FROM init AS builder

# Copy spack.yaml (invalidates cache when build spec changes)
RUN cat > {CONTAINER_SPACK_PROJECT_DIR}/spack.yaml << 'SPACK_YAML_EOF'
{spack_yaml_content}
SPACK_YAML_EOF

# Copy module template (Spack expects it in modules/ subdirectory)
RUN mkdir -p {CONTAINER_SPACK_TEMPLATES_DIR}/modules
RUN cat > {CONTAINER_SPACK_TEMPLATES_DIR}/modules/relocatable_modulefile.lua << 'MODULE_TEMPLATE_EOF'
{module_template_content}
MODULE_TEMPLATE_EOF

WORKDIR {CONTAINER_SPACK_PROJECT_DIR}

# Build Slurm: install + create view + generate modules
RUN /bin/bash <<'EOFBASH'
{spack_build_script}
EOFBASH

# ========================================================================
# Stage {
            "2" if not compiler_bootstrap_stage else "3"
        }: Packager - Create tarball (invalidates on asset changes)
# ========================================================================
FROM builder AS packager

# Use bash as the shell for RUN commands in this stage
SHELL ["/bin/bash", "-c"]

# Copy configuration assets (invalidates cache when they change)
COPY data/slurm_assets/ {CONTAINER_SLURM_DIR}/slurm_assets/

# Package everything into single tarball
RUN {package_script}

CMD ["/bin/bash"]
"""
    )<|MERGE_RESOLUTION|>--- conflicted
+++ resolved
@@ -276,13 +276,9 @@
         SPACK_ROOT=$(spack location -r)
         rm -f "$SPACK_ROOT/etc/spack/packages.yaml" "$SPACK_ROOT/etc/spack/compilers.yaml"
         echo '==> Detecting newly installed GCC compiler...'
-<<<<<<< HEAD
-        spack compiler find --scope site /opt/spack-compiler-view/bin
-=======
         spack compiler find --scope site /opt/spack-compiler-view
         echo '==> LD_LIBRARY_PATH is already configured globally for this session'
         echo "Current LD_LIBRARY_PATH: $LD_LIBRARY_PATH"
->>>>>>> b464498b
         echo '==> Removing any auto-detected system compilers...'
         for compiler in $(spack compiler list | grep -v gcc@{compiler_version} | \\
                 grep gcc@ | awk '{{print $1}}'); do
@@ -299,128 +295,12 @@
         echo '==> Configured compilers:'
         spack compiler list
         echo '==> Compiler info for gcc@{compiler_version}:'
-<<<<<<< HEAD
-        spack compiler info gcc@{compiler_version}
-        echo '==> Fixing compiler configuration to prevent None values in compiler paths...'
-        # Fix any None values in compiler configuration that cause deprecation warnings
-        # In Spack v1.0.0, compilers registered with --scope site are stored in packages.yaml
-        SPACK_ROOT=$(spack location -r)
-        COMPILERS_FILE="$SPACK_ROOT/etc/spack/packages.yaml"
-        echo "Editing: $COMPILERS_FILE"
-        # Backup original
-        cp "$COMPILERS_FILE" "${{COMPILERS_FILE}}.bak"
-        # Use Python to fix None values in compiler paths
-        cat > /tmp/fix_compiler_config.py << 'PYEOF'
-import yaml
-import sys
-import os
-
-compiler_version = '{compiler_version}'
-compiler_file = os.environ.get('COMPILERS_FILE')
-
-if not compiler_file:
-    print("ERROR: COMPILERS_FILE environment variable not set", file=sys.stderr)
-    sys.exit(1)
-
-if not os.path.exists(compiler_file):
-    print(f"WARNING: Compiler file does not exist: {{compiler_file}}", file=sys.stderr)
-    sys.exit(0)
-
-def fix_compiler_paths(paths_dict, base_path='/opt/spack-compiler-view/bin'):
-    '''Fix None or 'None' string values in compiler paths.'''
-    changed = False
-    if paths_dict.get('cc') is None or paths_dict.get('cc') == 'None':
-        paths_dict['cc'] = base_path + '/gcc'
-        changed = True
-    if paths_dict.get('cxx') is None or paths_dict.get('cxx') == 'None':
-        paths_dict['cxx'] = base_path + '/g++'
-        changed = True
-    if paths_dict.get('f77') is None or paths_dict.get('f77') == 'None':
-        paths_dict['f77'] = base_path + '/gfortran'
-        changed = True
-    if paths_dict.get('fc') is None or paths_dict.get('fc') == 'None':
-        paths_dict['fc'] = base_path + '/gfortran'
-        changed = True
-    return changed
-
-try:
-    with open(compiler_file, 'r') as f:
-        config = yaml.safe_load(f)
-    
-    if config is None:
-        print(f"WARNING: Empty config file: {{compiler_file}}", file=sys.stderr)
-        sys.exit(0)
-    
-    fixed = False
-    
-    # Handle packages.yaml format (extra_attributes with compilers)
-    # This is where Spack v1.0.0 stores compilers registered with --scope site
-    if 'packages' in config and 'gcc' in config['packages']:
-        gcc_config = config['packages']['gcc']
-        if 'externals' in gcc_config:
-            for external in gcc_config['externals']:
-                if 'extra_attributes' in external:
-                    compilers = external['extra_attributes'].get('compilers', [])
-                    for compiler in compilers:
-                        if 'compiler' in compiler:
-                            comp = compiler['compiler']
-                            spec = comp.get('spec', '')
-                            if f'gcc@{{compiler_version}}' in spec:
-                                # Fix both None values and 'None' strings in compiler paths
-                                if 'paths' in comp:
-                                    if fix_compiler_paths(comp['paths']):
-                                        print(f"Fixed compiler paths: {{comp['paths']}}", file=sys.stderr)
-                                        fixed = True
-    
-    if fixed:
-        # Write back the fixed configuration
-        with open(compiler_file, 'w') as f:
-            yaml.dump(config, f, default_flow_style=False, sort_keys=False)
-        print("✓ Compiler configuration fixed for None values", file=sys.stderr)
-    else:
-        print("No None values found in compiler paths (or compiler not found in config)", file=sys.stderr)
-        
-except Exception as e:
-    print(f"Warning: Error processing {{compiler_file}}: {{e}}", file=sys.stderr)
-    import traceback
-    traceback.print_exc(file=sys.stderr)
-    print("Continuing anyway...", file=sys.stderr)
-PYEOF
-        export COMPILERS_FILE
-        python3 /tmp/fix_compiler_config.py
-        echo '==> Adding library paths and RPATHs to compiler configuration...'
-        # Add environment, extra_rpaths, and flags sections inside extra_attributes
-        # This uses sed to insert YAML configuration directly
-        cat > /tmp/compiler_additions.yaml << 'ADDEOF'
-        environment:
-          prepend_path:
-            LD_LIBRARY_PATH: /opt/spack-compiler-view/lib64:/opt/spack-compiler-view/lib
-        extra_rpaths:
-        - /opt/spack-compiler-view/lib64
-        - /opt/spack-compiler-view/lib
-        flags:
-          cflags: -L/opt/spack-compiler-view/lib64 -L/opt/spack-compiler-view/lib
-          cxxflags: -L/opt/spack-compiler-view/lib64 -L/opt/spack-compiler-view/lib
-          fflags: -L/opt/spack-compiler-view/lib64 -L/opt/spack-compiler-view/lib
-          ldflags: -L/opt/spack-compiler-view/lib64 -L/opt/spack-compiler-view/lib -Wl,-rpath,/opt/spack-compiler-view/lib64 -Wl,-rpath,/opt/spack-compiler-view/lib
-ADDEOF
-        # Insert before 'compilers:' line (which is inside extra_attributes) so the new sections are part of extra_attributes
-        sed -i "/fortran: \\/opt\\/spack-compiler-view\\/bin\\/gfortran/r /tmp/compiler_additions.yaml" "$COMPILERS_FILE"
-        echo "✓ Compiler configuration file updated"
-        echo "==> Verifying configuration file was modified..."
-        grep -A 20 "gcc@{compiler_version}" "$COMPILERS_FILE" || echo "Could not find gcc@{compiler_version} in $COMPILERS_FILE"
-        echo '==> Verifying updated compiler configuration was applied...'
-        spack compiler info gcc@{compiler_version} | grep -A 10 'environment:' || echo 'WARNING: No environment section found'
-        spack compiler info gcc@{compiler_version} | grep -A 5 'extra_rpaths:' || echo 'WARNING: No extra_rpaths section found'
-        spack compiler info gcc@{compiler_version} | grep -A 5 'flags:' || echo 'WARNING: No flags section found'
-=======
         spack compiler info gcc@{compiler_version} || {{
             echo 'ERROR: gcc@{compiler_version} not available in compiler info after registration'
             echo 'Available compilers:'
             spack compiler list
             exit 1
         }}
->>>>>>> b464498b
         echo '==> Testing compiler with simple program...'
         cat > /tmp/test.c << 'CEOF'
 #include <stdio.h>
